# 意启头脑风暴平台配置文件
server:
  port: 8080

spring:
  application:
    name: yiqi-brainstorm-platform

  # 数据库配置
  datasource:
    driver-class-name: com.mysql.cj.jdbc.Driver
    url: jdbc:mysql://localhost:3306/yiqi_brainstorm?useUnicode=true&characterEncoding=utf8&useSSL=false&serverTimezone=Asia/Shanghai&allowPublicKeyRetrieval=true
    username: ${DB_USERNAME:root}
    password: ${DB_PASSWORD:mayuhao666.}
    hikari:
      maximum-pool-size: 20
      minimum-idle: 5
      connection-timeout: 30000
      idle-timeout: 600000
      max-lifetime: 1800000

  # SQL初始化配置
  sql:
    init:
      mode: never
      schema-locations: classpath:schema.sql
      data-locations: classpath:data.sql
      continue-on-error: false

  # JPA配置
  jpa:
    hibernate:
      ddl-auto: none
    show-sql: false
    properties:
      hibernate:
        dialect: org.hibernate.dialect.MySQL8Dialect
        format_sql: true

  # Jackson配置
  jackson:
    default-property-inclusion: non_null
    date-format: yyyy-MM-dd HH:mm:ss
    time-zone: Asia/Shanghai

# MyBatis Plus配置
mybatis-plus:
  configuration:
    map-underscore-to-camel-case: true
    log-impl: org.apache.ibatis.logging.stdout.StdOutImpl
  global-config:
    db-config:
      id-type: auto
      logic-delete-field: deleted
      logic-delete-value: 1
      logic-not-delete-value: 0
  mapper-locations: classpath*:mapper/*.xml

# 七牛云API配置
qiniu:
  api:
    key: ${QINIU_API_KEY:sk-5989d9479592a2c28c52a6e15be54ed4ceb27d8b37e72547b3d5c63a130dd1ae}
    url: ${QINIU_API_URL:https://openai.qiniu.com/v1/chat/completions}
    model: ${QINIU_API_MODEL:deepseek-v3-0324}
    timeout: 30000
    retry-attempts: 3

# 意启平台自定义配置
yiqi:
  # AI服务配置
  ai:
    qiniu:
<<<<<<< HEAD
      api-key: ${QINIU_API_KEY:sk-5989d9479592a2c28c52a6e15be54ed4ceb27d8b37e72547b3d5c63a130dd1ae}
      base-url: https://openai.qiniu.com/v1/chat/completions
      timeout: 30000
      retry-attempts: 3
      models:
        - deepseek-v3-0324
        - qwen-plus
        - qwen-turbo
        - qwen-max
=======
      api-key: ${QINIU_API_KEY:sk-075a648e951f9028d95f7cfd54bb95f82b4d52b45e638a6774ca01fca8b30f9e}
      base-url: https://openai.qiniu.com/v1
      backup-url: https://api.qnaigc.com/v1
      timeout: 30000
      retry-attempts: 3
      model: deepseek/deepseek-v3.1-terminus
>>>>>>> 7a9679d8
    aliyun:
      access-key-id: ${ALIYUN_ACCESS_KEY_ID:your-aliyun-access-key-id}
      access-key-secret: ${ALIYUN_ACCESS_KEY_SECRET:your-aliyun-access-key-secret}
      endpoint: https://dashscope.aliyuncs.com/api/v1/services/aigc/text2image/image-synthesis
      timeout: 60000
      models:
        - qwen-vl-plus
        - qwen-vl-max

  # 线程池配置
  thread-pool:
    core-size: 10
    max-size: 50
    queue-capacity: 100
    keep-alive-seconds: 60
    thread-name-prefix: yiqi-async-

  # JWT配置
  jwt:
    secret: ${JWT_SECRET:yiqi-brainstorm-platform-secret-key-2024}
    expiration: 86400000 # 24小时
    header: Authorization
    prefix: Bearer

  # 文件存储配置
  file:
    upload-path: ${FILE_UPLOAD_PATH:./uploads}
    max-size: 10MB
    allowed-types:
      - pdf
      - png
      - jpg
      - jpeg

# 日志配置
logging:
  level:
    com.yiqi: DEBUG
    org.springframework.web: INFO
    org.mybatis: DEBUG
  pattern:
    console: "%d{yyyy-MM-dd HH:mm:ss} [%thread] %-5level %logger{36} - %msg%n"
    file: "%d{yyyy-MM-dd HH:mm:ss} [%thread] %-5level %logger{36} - %msg%n"
  file:
    name: logs/yiqi-brainstorm.log
    max-size: 100MB
    max-history: 30

# Swagger文档配置
springdoc:
  api-docs:
    path: /v3/api-docs
  swagger-ui:
    path: /swagger-ui.html
    tags-sorter: alpha
    operations-sorter: alpha
  packages-to-scan: com.yiqi.controller

# 管理端点配置
management:
  endpoints:
    web:
      exposure:
        include: health,info,metrics
  endpoint:
    health:
      show-details: when_authorized<|MERGE_RESOLUTION|>--- conflicted
+++ resolved
@@ -70,24 +70,12 @@
   # AI服务配置
   ai:
     qiniu:
-<<<<<<< HEAD
-      api-key: ${QINIU_API_KEY:sk-5989d9479592a2c28c52a6e15be54ed4ceb27d8b37e72547b3d5c63a130dd1ae}
-      base-url: https://openai.qiniu.com/v1/chat/completions
-      timeout: 30000
-      retry-attempts: 3
-      models:
-        - deepseek-v3-0324
-        - qwen-plus
-        - qwen-turbo
-        - qwen-max
-=======
       api-key: ${QINIU_API_KEY:sk-075a648e951f9028d95f7cfd54bb95f82b4d52b45e638a6774ca01fca8b30f9e}
       base-url: https://openai.qiniu.com/v1
       backup-url: https://api.qnaigc.com/v1
       timeout: 30000
       retry-attempts: 3
       model: deepseek/deepseek-v3.1-terminus
->>>>>>> 7a9679d8
     aliyun:
       access-key-id: ${ALIYUN_ACCESS_KEY_ID:your-aliyun-access-key-id}
       access-key-secret: ${ALIYUN_ACCESS_KEY_SECRET:your-aliyun-access-key-secret}
